--- conflicted
+++ resolved
@@ -17,10 +17,7 @@
 import numpy  # noqa: F401
 import numpy as np  # noqa: F401
 from scipy import stats  # noqa: F401
-<<<<<<< HEAD
 from scipy.stats import chi2
-=======
->>>>>>> e5e4b9c3
 
 logging.basicConfig(level=logging.INFO)
 
@@ -38,7 +35,6 @@
         raise ValueError(f"Expression {value} not understood.")
 
 
-<<<<<<< HEAD
 def evaluate_numpy_scipy_expression_in_dict(d: dict):
     """Evaluate numpy(np) and scipy.stats expression in a dict."""
     d_copy = deepcopy(d)
@@ -48,8 +44,6 @@
     return d_copy
 
 
-=======
->>>>>>> e5e4b9c3
 def get_analysis_space(analysis_space: dict) -> list:
     """Convert analysis_space to a list of tuples with evaluated values."""
     eval_analysis_space = []
