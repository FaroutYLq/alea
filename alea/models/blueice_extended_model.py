from typing import List
from copy import deepcopy
from pydoc import locate
from typing import Dict, Callable, Union, cast

import numpy as np
import scipy.stats as stats
from blueice.likelihood import LogAncillaryLikelihood, LogLikelihoodSum
from inference_interface import dict_to_structured_array, structured_array_to_dict

from alea.model import StatisticalModel
from alea.parameters import Parameters
from alea.simulators import BlueiceDataGenerator
from alea.utils import (adapt_likelihood_config_for_blueice,
                        get_template_folder_list,
                        load_yaml)


class BlueiceExtendedModel(StatisticalModel):
    """A statistical model based on blueice likelihoods.

    This class extends the `StatisticalModel` class and provides methods
    for generating data and computing likelihoods based on blueice.

    Attributes:
        parameters (Parameters): Parameters object containing the parameters of the model.
        data (dict): Data of the statistical model.
        is_data_set (bool): Whether data is set.
        _likelihood (LogLikelihoodSum): A blueice LogLikelihoodSum instance.
        likelihood_names (list): List of likelihood names.
        livetime_parameter_names (list): List of the name of the livetime of each term,
            None if not specified
        data_generators (list): List of data generators for each likelihood term.

    Args:
        parameter_definition (dict): A dictionary defining the model parameters.
        likelihood_config (dict): A dictionary defining the likelihood.

    Todo:
        analysis_space could be inferred from the data
        (assert that all sources have the same analysis_space)

    """

    def __init__(self, parameter_definition: dict, likelihood_config: dict, **kwargs):
        """Initializes the statistical model.

        Args:
            parameter_definition (dict): A dictionary defining the model parameters.
            likelihood_config (dict): A dictionary defining the likelihood.

        """
        super().__init__(parameter_definition=parameter_definition, **kwargs)
        self._likelihood = self._build_ll_from_config(likelihood_config)
        self.likelihood_names = [t["name"] for t in likelihood_config["likelihood_terms"]]
        self.likelihood_names.append("ancillary_likelihood")
        self.livetime_parameter_names = [
            t.get("livetime_parameter", None) for t in likelihood_config["likelihood_terms"]
        ]
        self.livetime_parameter_names += [None]  # ancillary likelihood
        self.data_generators = self._build_data_generators()

    @classmethod
    def from_config(cls, config_file_path: str) -> "BlueiceExtendedModel":
        """Initializes the statistical model from a yaml config file.

        Args:
            config_file_path (str): Path to the yaml config file.

        Returns:
            BlueiceExtendedModel: Statistical model.

        """
        config = load_yaml(config_file_path)
        return cls(**config)

    @property
    def data(self) -> Union[dict, list]:
        """Return the data of the statistical model."""
        return super().data

    @data.setter
    def data(self, data: Union[dict, list]):
        """Overrides default setter. Will also set the data of the blueice ll. Data-sets are
        expected to be in the form of a list of one or more structured arrays representing the data-
        sets of one or more likelihood terms.

        Args:
            data (dict or list): Data of the statistical model.
                If data is a list, it must be a list of length len(self.likelihood_names) + 1.

        """
        # iterate through all likelihood terms and set the science data in the blueice ll
        # last entry in data are the generate_values
        if isinstance(data, list):
            if len(data) != len(self.likelihood_names) + 1:
                raise ValueError(f"Data must be a list of length {len(self.likelihood_names) + 1}")
            data = dict(zip(self.likelihood_names + ["generate_values"], data))
        for i, (dataset_name, d) in enumerate(data.items()):
            if dataset_name != "generate_values":
                ll_term = self.likelihood_list[i]
                if dataset_name != ll_term.pdf_base_config["name"]:
                    raise ValueError("Likelihood names do not match.")
                ll_term.set_data(d)

        self._data = data
        self.is_data_set = True

    def get_source_name_list(self, likelihood_name: str) -> list:
        """Return a list of source names for a given likelihood term.
        The order is the same as used in the `source` column of the data,
        so this can be used to map the indices provided in the data to a
        source name.

        Args:
            likelihood_name (str): Name of the likelihood.

        Returns:
            list: List of source names.
        """
        ll_index = self.likelihood_names.index(likelihood_name)
        return self.likelihood_list[ll_index].source_name_list

    @property
    def likelihood_list(self) -> List:
        """Return a list of likelihood terms."""
        return self._likelihood.likelihood_list

    def get_expectation_values(self, **kwargs) -> dict:
        """Return total expectation values (summed over all likelihood terms with the same name)
        given a number of named parameters (kwargs)

        Args:
            kwargs: Named parameters

        Returns:
            dict: Dictionary of expectation values

        Caution:
            The function silently drops parameters it can't handle!

        Todo:
            Current implementation is not elegant.
            It copied the llh and sets the data to the copied llh,
            because the call of llh needs data to be set.
            But data is not needed for the expectation values.
            We should update this function in the future after we stop using blueice.

            Make a self.likelihood_temrs dict with the likelihood names as keys and
            the corresponding likelihood terms as values.

        """
        generate_values = self.parameters(**kwargs)  # kwarg or nominal value
        ret = cast(Dict[str, float], {})

        # calling ll need data to be set
        self_copy = deepcopy(self)
        self_copy.data = self_copy.generate_data()

        # ancillary likelihood does not contribute
        for ll_term, parameter_names, livetime_parameter in zip(  # noqa WPS352
            self_copy._likelihood.likelihood_list[:-1],
            self_copy._likelihood.likelihood_parameters,
            self_copy.livetime_parameter_names,
        ):
            # WARNING: This silently drops parameters it can't handle!
            call_args = {k: i for k, i in generate_values.items() if k in parameter_names}
            if livetime_parameter is not None:
                call_args["livetime_days"] = generate_values[livetime_parameter]

            mus = ll_term(full_output=True, **call_args)[1]
            for n, mu in zip(ll_term.source_name_list, mus):
                ret[n] = ret.get(n, 0) + mu
        return ret

    def _build_ll_from_config(self, likelihood_config: dict) -> "LogLikelihoodSum":
        """Iterate through all likelihood terms and build blueice likelihood instances.

        Args:
            likelihood_config (dict): A dictionary defining the likelihood.

        Returns:
            LogLikelihoodSum: A blueice LogLikelihoodSum instance.

        """
        lls = []

        template_folder_list = get_template_folder_list(likelihood_config)

        # Iterate through each likelihood term in the configuration
        for config in likelihood_config["likelihood_terms"]:
            likelihood_class = cast(Callable, locate(config["likelihood_type"]))

            blueice_config = adapt_likelihood_config_for_blueice(config, template_folder_list)
            blueice_config["livetime_days"] = self.parameters[
                blueice_config["livetime_parameter"]
            ].nominal_value
            for p in self.parameters:
                # adding the nominal rate values will screw things up in blueice!
                # So here we're just adding the nominal values of all other parameters
                if p.ptype != "rate":
                    blueice_config[p.name] = blueice_config.get(p.name, p.nominal_value)

            # add all parameters to extra_dont_hash for each source unless it is used:
            for i, source in enumerate(config["sources"]):
                parameters_to_ignore: List[str] = [
                    p.name
                    for p in self.parameters
                    if (p.ptype == "shape") and (p.name not in source["parameters"])
                ]
                # no efficiency affects PDF:
                parameters_to_ignore += [
                    p.name for p in self.parameters if (p.ptype == "efficiency")
                ]
                parameters_to_ignore += source.get("extra_dont_hash_settings", [])

                # ignore all shape parameters known to this model not named specifically
                # in the source:
                blueice_config["sources"][i]["extra_dont_hash_settings"] = parameters_to_ignore

            ll = likelihood_class(blueice_config)

            for source in config["sources"]:
                # set rate parameters
                rate_parameters = [
                    p for p in source["parameters"] if self.parameters[p].ptype == "rate"
                ]
                if len(rate_parameters) != 1:
                    raise ValueError(
                        f"Source {source['name']} must have exactly one rate parameter."
                    )
                rate_parameter = rate_parameters[0]
                if rate_parameter.endswith("_rate_multiplier"):
                    rate_parameter = rate_parameter.replace("_rate_multiplier", "")
                    # The ancillary term is handled in CustomAncillaryLikelihood
                    ll.add_rate_parameter(rate_parameter, log_prior=None)
                else:
                    raise NotImplementedError(
                        "Only rate multipliers that end on _rate_multiplier"
                        " are currently supported."
                    )

                # set efficiency parameters
                if source.get("apply_efficiency", False):
                    self._set_efficiency(source, ll)

                # set shape parameters
                shape_parameters = [
                    p for p in source["parameters"] if self.parameters[p].ptype == "shape"
                ]
                for p in shape_parameters:
                    anchors = self.parameters[p].blueice_anchors
                    if anchors is None:
                        raise ValueError(f"Shape parameter {p} does not have any anchors.")
                    # The ancillary term is handled in CustomAncillaryLikelihood
                    ll.add_shape_parameter(p, anchors=anchors, log_prior=None)

            ll.prepare()
            lls.append(ll)

        # ancillary likelihood
        ll = CustomAncillaryLikelihood(self.parameters.with_uncertainty)
        lls.append(ll)

        likelihood_weights = likelihood_config.get("likelihood_weights", None)
        return LogLikelihoodSum(lls, likelihood_weights=likelihood_weights)

    def _build_data_generators(self) -> list:
        """Build data generators for all likelihood terms.

        Returns:
            list: List of data generators for each likelihood term.

        Todo:
            Also implement data generator for ancillary ll term.

        """
        # last one is AncillaryLikelihood
<<<<<<< HEAD
        return [
            BlueiceDataGenerator(ll_term) for ll_term in self.likelihood_list[:-1]]
=======
        return [BlueiceDataGenerator(ll_term) for ll_term in self._likelihood.likelihood_list[:-1]]
>>>>>>> 35e4c7c6

    def _ll(self, **generate_values) -> float:
        livetime_days = [generate_values.get(ln, None) for ln in self.livetime_parameter_names]
        return self._likelihood(livetime_days=livetime_days, **generate_values)

    def _generate_data(self, **generate_values) -> dict:
        """Generate data for all likelihood terms and ancillary likelihood.

        Keyword Args:
            generate_values (dict): A dictionary of parameter values.

        Returns:
            dict: A dict of data-sets,
            with key of the likelihood term name, "ancillary_likelihood" and "generate_values".

        """
        # generate_values are already filtered and filled by the nominal values
        data = self._generate_science_data(**generate_values)
        ancillary_keys = self.parameters.with_uncertainty.names
        generate_values_anc = {k: v for k, v in generate_values.items() if k in ancillary_keys}
        data["ancillary_likelihood"] = self._generate_ancillary_measurements(**generate_values_anc)
        data["generate_values"] = dict_to_structured_array(generate_values)
        return data

    def store_data(self, file_name, data_list, data_name_list=None, metadata=None):
        """Store data in a file.

        Append the generate_values to the data_name_list.

        """
        if data_name_list is None:
            data_name_list = self.likelihood_names + ["generate_values"]
        super().store_data(file_name, data_list, data_name_list, metadata)

    def _generate_science_data(self, **generate_values) -> dict:
        """Generate the science data for all likelihood terms except the ancillary likelihood."""
        livetime_days = [generate_values.get(ln, None) for ln in self.livetime_parameter_names]
        science_data = [
            gen.simulate(livetime_days=lt, **generate_values)
            for gen, lt in zip(self.data_generators, livetime_days)
        ]
        return dict(zip(self.likelihood_names[:-1], science_data))

    def _generate_ancillary_measurements(self, **generate_values) -> dict:
        """Generate data for the ancillary likelihood.

        Keyword Args:
            generate_values (dict): A dictionary of parameter values.

        Returns:
            numpy.array: A numpy structured array of ancillary measurements.

        """
        ancillary_measurements = {}
        anc_ll = self.likelihood_list[-1]
        ancillary_generators = anc_ll._get_constraint_functions(**generate_values)
        for name, gen in ancillary_generators.items():
            parameter_meas = gen.rvs()
            # correct parameter_meas if out of bounds
            param = self.parameters[name]
            if not param.value_in_fit_limits(parameter_meas):
                if param.fit_limits[0] is not None and parameter_meas < param.fit_limits[0]:
                    parameter_meas = param.fit_limits[0]
                elif param.fit_limits[1] is not None and parameter_meas > param.fit_limits[1]:
                    parameter_meas = param.fit_limits[1]
            ancillary_measurements[name] = parameter_meas

        return dict_to_structured_array(ancillary_measurements)

    def _set_efficiency(self, source: dict, ll):
        """Set the efficiency of a source in the blueice ll.

        Args:
            source (dict): A dictionary defining the source.
            ll (LogLikelihood): A blueice LogLikelihood instance.

        Raises:
            ValueError: If the efficiency_name is not specified in the source.

        """
        if "efficiency_name" not in source:
            raise ValueError(f"Unspecified efficiency_name for source {source['name']:s}")
        efficiency_name = source["efficiency_name"]

        if efficiency_name not in source["parameters"]:
            raise ValueError(
                f"The efficiency_name for source {source['name']:s}" " is not in its parameter list"
            )
        efficiency_parameter = self.parameters[efficiency_name]

        if efficiency_parameter.ptype != "efficiency":
            raise ValueError(f"The parameter {efficiency_name:s} must be an efficiency")
        limits = efficiency_parameter.fit_limits

        if limits[0] < 0:
            raise ValueError(
                f"Efficiency parameters including {efficiency_name:s}"
                " must be constrained to be nonnegative"
            )
        if ~np.isfinite(limits[1]):
            raise ValueError(
                f"Efficiency parameters including {efficiency_name:s}"
                " must be constrained to be finite"
            )
        ll.add_shape_parameter(efficiency_name, anchors=(limits[0], limits[1]))


class CustomAncillaryLikelihood(LogAncillaryLikelihood):
    """Custom ancillary likelihood that can be used to add constraint terms for parameters of the
    likelihood.

    Attributes:
        parameters (Parameters): Parameters object containing the parameters to be constrained.
        constraint_functions (dict): Dict of constraint functions for all ancillary parameters.

    """

    def __init__(self, parameters: Parameters):
        """Initialize the CustomAncillaryLikelihood."""
        self.parameters = parameters
        # check that there are no None values in the uncertainties dict
        if set(self.parameters.uncertainties.keys()) != set(self.parameters.names):
            raise ValueError("The uncertainties dict must contain all parameters as keys.")
        parameter_list = self.parameters.names

        self.constraint_functions = self._get_constraint_functions()
        super().__init__(
            func=self.ancillary_likelihood_sum,
            parameter_list=parameter_list,
            config=self.parameters.nominal_values,
        )
        self.pdf_base_config["name"] = "ancillary_likelihood"

    @property
    def constraint_terms(self) -> dict:
        """Dict of all constraint terms (logpdf of constraint functions) of the ancillary
        likelihood.

        Returns:
            dict: Dict of all constraint terms function.

        """
        return {name: func.logpdf for name, func in self.constraint_functions.items()}

    def set_data(self, d: np.array):
        """Set the data of the ancillary likelihood (ancillary measurements).

        Args:
            d (numpy.array): Data of ancillary measurements, stored as numpy array.

        """
        # This results in shifted constraint terms.
        d_dict = structured_array_to_dict(d)
        if set(d_dict.keys()) != set(self.parameters.names):
            raise ValueError(
                "The data dict must contain all parameters as keys in CustomAncillaryLikelihood."
            )
        self.constraint_functions = self._get_constraint_functions(**d_dict)

    def ancillary_likelihood_sum(self, evaluate_at: dict) -> float:
        """Return the sum of all constraint terms.

        Args:
            evaluate_at (dict): Values of the ancillary measurements.

        Returns:
            float: Sum of all constraint terms.

        """
        evaluated_constraint_terms = [
            term(evaluate_at[name]) for name, term in self.constraint_terms.items()
        ]
        return np.sum(evaluated_constraint_terms)

    def _get_constraint_functions(self, **generate_values) -> dict:
        """Get callable constraint functions for all ancillary parameters.

        Keyword Args:
            generate_values (dict): A dictionary of parameter values.

        Returns:
            dict: Dict of constraint functions for all ancillary parameters.

        Todo:
            Implement str-type uncertainties.

        """
        central_values = self.parameters(**generate_values)
        constraint_functions = {}
        for name, uncertainty in self.parameters.uncertainties.items():
            param = self.parameters[name]
            if param.relative_uncertainty:
                uncertainty *= param.nominal_value
            if isinstance(uncertainty, float):
                func = stats.norm(central_values[name], uncertainty)
            else:
                NotImplementedError("Only float uncertainties are supported at the moment.")
            constraint_functions[name] = func
        return constraint_functions<|MERGE_RESOLUTION|>--- conflicted
+++ resolved
@@ -276,12 +276,8 @@
 
         """
         # last one is AncillaryLikelihood
-<<<<<<< HEAD
         return [
             BlueiceDataGenerator(ll_term) for ll_term in self.likelihood_list[:-1]]
-=======
-        return [BlueiceDataGenerator(ll_term) for ll_term in self._likelihood.likelihood_list[:-1]]
->>>>>>> 35e4c7c6
 
     def _ll(self, **generate_values) -> float:
         livetime_days = [generate_values.get(ln, None) for ln in self.livetime_parameter_names]
