--- conflicted
+++ resolved
@@ -1,11 +1,7 @@
 import inspect
 import warnings
-<<<<<<< HEAD
 from copy import deepcopy
-from typing import Tuple, Callable, Optional
-=======
 from typing import Dict, List, Tuple, Callable, Optional
->>>>>>> 58bf3032
 
 import numpy as np
 from scipy.stats import chi2
@@ -185,14 +181,10 @@
         self.is_data_set = True
 
     def store_data(
-<<<<<<< HEAD
-            self, file_name, data_list, data_name_list=None, metadata=None):
-=======
             self,
             file_name, data_list,
             data_name_list: Optional[List] = None,
             metadata: Optional[Dict] = None):
->>>>>>> 58bf3032
         """
         Store a list of datasets.
         (each on the form of a list of one or more structured arrays or dicts)
@@ -430,13 +422,10 @@
         Keyword Args:
             kwargs: the parameters for get_expectation_values and fit
         """
-<<<<<<< HEAD
         if best_fit_args is None:
             best_fit_args = {}
         if confidence_interval_args is None:
             confidence_interval_args = {}
-=======
->>>>>>> 58bf3032
         ci_objects = self._confidence_interval_checks(
             poi_name,
             parameter_interval_bounds,
