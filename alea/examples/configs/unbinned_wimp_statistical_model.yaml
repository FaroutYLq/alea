--- conflicted
+++ resolved
@@ -66,13 +66,8 @@
   er_band_shift:
     nominal_value: 0
     ptype: shape
-<<<<<<< HEAD
     uncertainty: 'stats.uniform(loc=-2, scale=4)'
-    relative_uncertainty: false
-=======
-    uncertainty: null  # stats.uniform(loc=-2, scale=4)
     # relative_uncertainty: false
->>>>>>> e5e4b9c3
     fittable: true
     blueice_anchors:
       - -2
